--- conflicted
+++ resolved
@@ -16,10 +16,7 @@
     # each match against the command's output
     "simple": {"Animal is received", "Animal is published"},
     "libuv":  {"Animal is received", "Animal with ID [0-9]+ is published"},
-<<<<<<< HEAD
-=======
     "boost_asio": {"Sent out an animal", "Received animal"},
->>>>>>> e534290d
 }
 
 
