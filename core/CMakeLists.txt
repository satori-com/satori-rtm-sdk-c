--- conflicted
+++ resolved
@@ -73,7 +73,6 @@
   add_definitions(-DUSE_GNUTLS ${GNUTLS_DEFINITIONS})
   set(TLS_LIBRARIES ${GNUTLS_LIBRARIES})
   set(PKG_CONFIG_REQUIRES "${PKG_CONFIG_REQUIRES} gnutls")
-<<<<<<< HEAD
 elseif(USE_OPENSSL)
     find_package(OpenSSL REQUIRED)
     message(STATUS "OpenSSL: " ${OPENSSL_VERSION})
@@ -82,22 +81,6 @@
     include_directories(${OPENSSL_INCLUDE_DIR})
     set(TLS_LIBRARIES ${OPENSSL_LIBRARIES})
 
-=======
-
-elseif(USE_OPENSSL)
-  if(MSVC)
-      message(WARNING
-          "\nAutomatically finding OpenSSL on Windows is not supported yet. "
-          "Please install OpenSSL and configure the Visual Studio Project to find it. ")
-  else()
-      find_package(OpenSSL REQUIRED)
-      message(STATUS "OpenSSL: " ${OPENSSL_VERSION})
-
-      add_definitions(${OPENSSL_DEFINITIONS})
-      include_directories(${OPENSSL_INCLUDE_DIR})
-      set(TLS_LIBRARIES ${OPENSSL_LIBRARIES})
-  endif()
->>>>>>> 338871d2
   add_definitions(-DUSE_OPENSSL)
   set(PKG_CONFIG_REQUIRES "${PKG_CONFIG_REQUIRES} openssl")
 
