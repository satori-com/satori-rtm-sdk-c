#include <assert.h>
#include <errno.h>
#include <limits.h>
#include <stdarg.h>
#include <stdio.h>
#include <stdlib.h>
#include <string.h>

#include "rtm_internal.h"

#define MAX_INTERESTING_FIELDS_IN_PDU 3
const size_t rtm_client_size = _RTM_CLIENT_DESIRED_SIZE;
const size_t rtm_client_min_size = _RTM_CLIENT_MIN_SIZE;
const size_t _rtm_client_struct_size = _RTM_CLIENT_SIZE(0);

void rtm_default_text_frame_handler(rtm_client_t *rtm, char *message, size_t message_len);
void(*rtm_text_frame_handler)(rtm_client_t *rtm, char *message, size_t message_len) = rtm_default_text_frame_handler;

// Network
static enum rtm_url_scheme_t const websocket_schemes = SCHEME_WS | SCHEME_WSS;
static enum rtm_url_scheme_t const proxy_schemes = SCHEME_HTTP;
static rtm_status _rtm_parse_endpoint(rtm_client_t *rtm, const char *endpoint, enum rtm_url_scheme_t scheme,
    char *hostname_out, char *port_out, char *path_out, unsigned *use_tls_out);
static rtm_status _rtm_prepare_path(rtm_client_t *rtm, char *path, const char *appkey);
static rtm_status _rtm_send_http_upgrade_request(rtm_client_t *rtm,
    const char *hostname, const char *path);
static rtm_status _rtm_check_http_upgrade_response(rtm_client_t *rtm);
static ssize_t _rtm_ws_write(rtm_client_t *rtm, uint8_t op, char *io_buffer, size_t len);

// PDU formatting
static char *_rtm_prepare_pdu(rtm_client_t *rtm, char *buf, ssize_t size,
    const char *action, const char *body, unsigned *ack_id_out);
static char *_rtm_prepare_pdu_without_body(rtm_client_t *rtm, char *buf, ssize_t size,
    const char *action, unsigned *ack_id_out);

// PDU sending
static rtm_status _rtm_channel_action_with_message(rtm_client_t *rtm, const char *action, const char *channel, const char *data, enum rtm_field_type_t data_type, unsigned *ack_id);
static rtm_status _rtm_channel_action(rtm_client_t *rtm, const char *action, const char *channel, unsigned *ack_id);
static rtm_status _rtm_action_with_body(rtm_client_t *rtm, const char *action, const char *body, unsigned *ack_id);

// Stub malloc() doing nothing but printing an error
static void *_rtm_nop_malloc(rtm_client_t *rtm, size_t size);

/**
 * Try to snprintf to dst
 *
 * @return A pointer pointing to the end of dst or NULL in case of insufficient
 *         memory.
 */
static char *_rtm_snprintf(char *dst, ssize_t max_size, char const *fmt, ...) {
  if (max_size <= 0 || dst == NULL) {
    return NULL;
  }

  va_list args;
  va_start(args, fmt);
  int result = vsnprintf(dst, max_size, fmt, args);
  va_end(args);

  if (result < 0 || result >= max_size) {
    return NULL;
  }

  dst += result;

  return dst;
}

RTM_API rtm_client_t * rtm_init(
  void *memory,
  rtm_pdu_handler_t *pdu_handler,
  void *user_context) {

  return rtm_init_ex(memory, _RTM_CLIENT_DESIRED_SIZE, pdu_handler, user_context);
}

RTM_API rtm_client_t * rtm_init_ex(
  void *memory,
  size_t memory_size,
  rtm_pdu_handler_t *pdu_handler,
  void *user_context) {

  if (memory == NULL) {
    return NULL;
  }

  memset(memory, 0, memory_size);

  rtm_client_t *rtm = (rtm_client_t *)memory;
  rtm->fd = -1;
  rtm->input_length = 0;
  rtm->last_request_id = 0;
  rtm->is_closed = NO;
  rtm->is_used = NO;
  rtm->handle_pdu = pdu_handler;
  rtm->user = user_context;
  rtm->scratch_buffer[0] = '\0';
  rtm->is_secure = NO;
  rtm->ws_ping_interval = 45;
  rtm->connect_timeout = 5;
#ifdef RTM_LOGGING
  rtm->error_logger = rtm_default_error_logger;
<<<<<<< HEAD
  rtm->malloc_fn = _rtm_nop_malloc;
=======
#endif
>>>>>>> 338871d2

  size_t available_memory_for_buffers = memory_size - sizeof(rtm_client_t) - _RTM_WS_PRE_BUFFER;
  size_t buffer_size = available_memory_for_buffers / 2;

  rtm->input_buffer = (char*)memory + sizeof(rtm_client_t);
  rtm->input_buffer_size = buffer_size;
  rtm->output_buffer = rtm->input_buffer + buffer_size;
  rtm->output_buffer_size = buffer_size + _RTM_WS_PRE_BUFFER;

#ifdef RTM_HAS_GETENV
  if (getenv("DEBUG_SATORI_SDK")) {
    rtm->is_verbose = YES;
  }
#endif

  return rtm;
}

/**
 * Perform handshake with an HTTP proxy using CONNECT. Blocks until the server
 * confirms.
 *
 * @return RTM_OK if the handshake was successfull, or an error.
 */
static rtm_status perform_proxy_handshake(rtm_client_t *rtm, char const *hostname, char const *port) {
  int len = snprintf(rtm->output_buffer, rtm->output_buffer_size, "CONNECT %s:%s HTTP/1.0\r\n\r\n", hostname, port);
  if(len < 0 || len >= rtm->output_buffer_size) {
    return RTM_ERR_OOM;
  }
  int written = _rtm_io_write(rtm, rtm->output_buffer, len);
  if (written < len) {
    return RTM_ERR_WRITE;
  }

  const size_t buffer_size = rtm->input_buffer_size;
  char *input_buffer = rtm->input_buffer;
  size_t input_length = 0;
  while (1) {
    char *end_of_header;
    if (buffer_size <= input_length) {
      _rtm_io_close(rtm);
      _rtm_log_error(rtm, RTM_ERR_OOM, "Insufficient memory to store HTTP CONNECT response.");
      return RTM_ERR_OOM;
    }

    ssize_t read = _rtm_io_read(rtm, input_buffer + input_length, buffer_size - input_length, YES);
    if (read <= 0) {
      _rtm_io_close(rtm);
      _rtm_log_error(rtm, RTM_ERR_READ, "Error reading from network while waiting for connection response");
      return RTM_ERR_READ;
    }
    input_length += read;

    input_buffer[input_length] = 0;
    end_of_header = strstr(input_buffer, "\r\n\r\n");
    if (end_of_header) {
      if (strncmp(input_buffer, "HTTP/1.1 200", 12) != 0 && strncmp(input_buffer, "HTTP/1.0 200", 12) != 0) {
        _rtm_log_error(rtm, RTM_ERR_PROTOCOL, "Received unexpected response from server:");
        _rtm_log_message(rtm, RTM_ERR_PROTOCOL, input_buffer);
        _rtm_io_close(rtm);
        return RTM_ERR_PROTOCOL;
      }

      return RTM_OK;
    }
  }

  return RTM_OK;
}

/**
 * Establish a RTM connection
 *
 * @return RTM_OK, or an error
 */
static rtm_status _rtm_io_connect(
    rtm_client_t *rtm,
    char const *endpoint,
    char const *appkey,
    char const *proxy_endpoint) {
  CHECK_PARAM(rtm);
  CHECK_MAX_SIZE(endpoint, RTM_MAX_ENDPOINT_SIZE);
  CHECK_MAX_SIZE(appkey, RTM_MAX_APPKEY_SIZE);

  char hostname[_RTM_MAX_HOSTNAME_SIZE + 1] = { 0 };
  char port[_RTM_MAX_PORT_SIZE + 1] = { 0 };
  char path[_RTM_MAX_PATH_SIZE + 1] = { 0 };

  unsigned use_tls = NO;

  if (strlen(endpoint) < 10) {
    // 10 is the minimum size of the endpoint string ws://api.satori.com/
    _rtm_log_error(rtm, RTM_ERR_PARAM_INVALID, "endpoint malformed – too short.");
    return RTM_ERR_PARAM_INVALID;
  }

  rtm_status rc;

  rc = _rtm_parse_endpoint(rtm, endpoint, websocket_schemes, hostname, port, path, &use_tls);
  if (RTM_OK != rc)
    return rc;

  rc = _rtm_prepare_path(rtm, path, appkey);
  if (RTM_OK != rc) {
    return rc;
  }

  ASSERT_NOT_NULL(rtm);
  ASSERT_NOT_NULL(hostname);
  ASSERT_NOT_NULL(port);

  rtm->fd = -1;
  if (proxy_endpoint) {
    char proxy_host[_RTM_MAX_HOSTNAME_SIZE + 1] = { 0 };
    char proxy_port[_RTM_MAX_PORT_SIZE + 1] = { 0 };
    char proxy_path[_RTM_MAX_PATH_SIZE + 1] = { 0 };
    unsigned proxy_tls = 0;
    rc = _rtm_parse_endpoint(rtm, proxy_endpoint, proxy_schemes, proxy_host, proxy_port, proxy_path, &proxy_tls);
    if (RTM_OK != rc) {
      return rc;
    }

    rc = _rtm_io_connect_to_host_and_port(rtm, proxy_host, proxy_port);
    if (RTM_OK != rc) {
      return rc;
    }

    rc = perform_proxy_handshake(rtm, hostname, port);
    if (RTM_OK != rc) {
      return rc;
    }
  } else {
    rc = _rtm_io_connect_to_host_and_port(rtm, hostname, port);
  }

  if (RTM_OK != rc) {
    return rc;
  }

  rtm->is_secure = NO;
  if (use_tls) {
    rc = _rtm_io_open_tls_session(rtm, hostname);
    if (RTM_OK != rc) {
      _rtm_io_close(rtm);
      return rc;
    }
    rtm->is_secure = YES;
  }

  // Connection established. Set current time as the last ping time.
  rtm->last_ping_ts = time(NULL);

  rc = _rtm_send_http_upgrade_request(rtm, hostname, path);
  if (RTM_OK != rc)
    return rc;

  rc = _rtm_check_http_upgrade_response(rtm);
  if (RTM_OK != rc)
    return rc;

  return RTM_OK;
}

rtm_status rtm_connect_via_https_proxy(
    rtm_client_t *rtm,
    char const *endpoint,
    char const *appkey,
    char const *proxy_endpoint) {
  CHECK_PARAM(proxy_endpoint);
  return _rtm_io_connect(rtm, endpoint, appkey, proxy_endpoint);
}

rtm_status rtm_connect(rtm_client_t *rtm, const char *endpoint, const char *appkey) {
  return _rtm_io_connect(rtm, endpoint, appkey, NULL);
}


void rtm_close(rtm_client_t *rtm) {
  if (!rtm) {
    return;
  }
  if (rtm->dynamic_input_buffer) {
    rtm->free_fn(rtm, rtm->dynamic_input_buffer);
    rtm->dynamic_input_buffer = NULL;
    rtm->dynamic_input_buffer_size = 0;
  }
  _rtm_io_close(rtm);
}

rtm_status rtm_handshake(rtm_client_t *rtm, const char *role_name, unsigned *ack_id) {
  CHECK_PARAM(rtm);
  CHECK_MAX_SIZE(role_name, RTM_MAX_ROLE_NAME_SIZE);

  char* const buf = _RTM_BUFFER_TO_IO(rtm->output_buffer);
  const size_t size = rtm->output_buffer_size - _RTM_WS_PRE_BUFFER;
  char *p = buf;

  p = _rtm_prepare_pdu_without_body(rtm, p, size, "auth/handshake", ack_id);
  p = _rtm_snprintf(p, size - (p - buf), "{\"method\":\"role_secret\",\"data\":{\"role\":\"");
  p = _rtm_json_escape(p, size - (p - buf), role_name);
  p = _rtm_snprintf(p, size - (p - buf), "\"}}}");

  if (!p) {
    return RTM_ERR_OOM;
  }

  ssize_t written = _rtm_ws_write(rtm, WS_TEXT, rtm->output_buffer, p - buf);
  return (written < 0) ? RTM_ERR_WRITE : RTM_OK;
}

rtm_status rtm_authenticate(rtm_client_t *rtm, const char *role_secret, const char *nonce, unsigned *ack_id) {
  CHECK_PARAM(rtm);

  char hash[RTM_AUTHENTICATION_HASH_SIZE + 1] = {0};
  _rtm_calculate_auth_hash(role_secret, nonce, hash);

  char* const buf = _RTM_BUFFER_TO_IO(rtm->output_buffer);
  const ssize_t size = rtm->output_buffer_size - _RTM_WS_PRE_BUFFER;
  char *p = buf;

  p = _rtm_prepare_pdu_without_body(rtm, p, size, "auth/authenticate", ack_id);
  p = _rtm_snprintf(p, size - (p - buf), "{\"method\":\"role_secret\",\"credentials\":{\"hash\":\"");
  p = _rtm_json_escape(p, size - (p - buf), hash);
  p = _rtm_snprintf(p, size - (p - buf), "\"}}}");

  if (!p) {
    return RTM_ERR_OOM;
  }

  ssize_t written = _rtm_ws_write(rtm, WS_TEXT, rtm->output_buffer, p - buf);
  return (written < 0) ? RTM_ERR_WRITE : RTM_OK;
}

/**
 * Write a PDU containing a channel and a message
 *
 * @param action Action field of PDU, e.g. auth/authenticate
 * @param channel Name of the channel
 * @param data Data, depends on data_type
 * @param data_type String or JSON
 * @param ack_id Stores the ID of the packet if non-null
 */
static rtm_status _rtm_channel_action_with_message(rtm_client_t *rtm, const char *action, const char *channel, const char *data, enum rtm_field_type_t data_type, unsigned *ack_id) {
  CHECK_PARAM(rtm);
  CHECK_MAX_SIZE(channel, RTM_MAX_CHANNEL_SIZE);
  CHECK_MAX_SIZE(data, RTM_MAX_MESSAGE_SIZE);

  if (!ack_id) {
    rtm_status rc;
    rc = _rtm_check_interval_and_send_ws_ping(rtm);
    if (RTM_OK != rc) {
      return rc;
    }
  }

  char *base_buf = rtm->output_buffer;
  char *buf = _RTM_BUFFER_TO_IO(base_buf);
  size_t size = rtm->output_buffer_size - _RTM_WS_PRE_BUFFER;
  char *p = buf;

  do {
    p = _rtm_prepare_pdu_without_body(rtm, p, size, action, ack_id);
    p = _rtm_snprintf(p, size - (p - buf), "{\"channel\":\"");
    p = _rtm_json_escape(p, size - (p - buf), channel);
    if (data_type == FIELD_STRING) {
      // String
      p = _rtm_snprintf(p, size - (p - buf), "\",\"message\":\"");
      p = _rtm_json_escape(p, size - (p - buf), data);
      p = _rtm_snprintf(p, size - (p - buf), "\"}}");
    }
    else if(data_type == FIELD_JSON) {
      // Json
      p = _rtm_snprintf(p, size - (p - buf), "\",\"message\":%s}}", data);
    }

    if (!p) {
      // Insufficient memory. Allow the user to allocate more.
      if(base_buf != rtm->output_buffer) {
        // We tried allocating space before. Increase size by a factor of two,
        // and retry.
        rtm->free_fn(rtm, base_buf);
        size *= 2;
      }
      else {
        // Make a guess on the size of the request. If our guess is not correct,
        // we will allocate more space in out next attempt.
        size_t new_size = _RTM_WS_PRE_BUFFER
          + sizeof("{\"action\":\"\",\"id\":123456789,\"body\":{{\"channel\":\"\",\"message\":\"\"}}")
          + strlen(action) + (strlen(channel) + strlen(data)) + 1;
        if(new_size > size) {
          size = new_size;
        }
        else {
          size *= 2;
        }
      }

      base_buf = rtm->malloc_fn(rtm, size);

      if (base_buf) {
        p = buf = _RTM_BUFFER_TO_IO(base_buf);
        continue;
      }

      return rtm->is_closed ? RTM_ERR_CLOSED : RTM_ERR_OOM;
    }

    break;
  } while(1);

  ssize_t written = _rtm_ws_write(rtm, WS_TEXT, base_buf, p - buf);

  if (base_buf != rtm->output_buffer) {
    rtm->free_fn(rtm, base_buf);
  }

  return (written < 0) ? RTM_ERR_WRITE : RTM_OK;
}

/**
 * Write a PDU containing a channel
 *
 * @param action Action field of PDU, e.g. auth/authenticate
 * @param channel Name of the channel
 * @param ack_id Stores the ID of the packet if non-null
 */
static rtm_status _rtm_channel_action(rtm_client_t *rtm, const char *action, const char *channel, unsigned *ack_id) {
  CHECK_PARAM(rtm);
  CHECK_MAX_SIZE(channel, RTM_MAX_CHANNEL_SIZE);

  char *base_buf = rtm->output_buffer;
  char *buf = _RTM_BUFFER_TO_IO(base_buf);
  size_t size = rtm->output_buffer_size - _RTM_WS_PRE_BUFFER;
  char *p = buf;

  do {
    p = _rtm_prepare_pdu_without_body(rtm, p, size, action, ack_id);
    p = _rtm_snprintf(p, size - (p - buf), "{\"channel\":\"");
    p = _rtm_json_escape(p, size - (p - buf), channel);
    p = _rtm_snprintf(p, size - (p - buf), "\"}}");

    if (!p) {
      // Insufficient memory. Allow the user to allocate more.
      if(base_buf != rtm->output_buffer) {
        // We tried allocating space before. Increase size by a factor of two,
        // and retry.
        rtm->free_fn(rtm, base_buf);
        size *= 2;
      }
      else {
        // Make a guess on the size of the request. If our guess is not correct,
        // we will allocate more space in out next attempt.
        size_t new_size = _RTM_WS_PRE_BUFFER
          + sizeof("{\"action\":\"\",\"id\":123456789,\"body\":{{\"channel\":\"\"}}")
          + strlen(action) + (strlen(channel)) + 1;
        if(new_size > size) {
          size = new_size;
        }
        else {
          size *= 2;
        }
      }

      base_buf = rtm->malloc_fn(rtm, size);

      if (base_buf) {
        p = buf = _RTM_BUFFER_TO_IO(base_buf);
        continue;
      }

      return rtm->is_closed ? RTM_ERR_CLOSED : RTM_ERR_OOM;
    }

    break;
  }
  while(1);

  ssize_t written = _rtm_ws_write(rtm, WS_TEXT, base_buf, p - buf);

  if (base_buf != rtm->output_buffer) {
    rtm->free_fn(rtm, base_buf);
  }

  return (written < 0) ? RTM_ERR_WRITE : RTM_OK;
}

/**
 * Write a PDU with arbitrary action and body
 *
 * @param action Action field of PDU, e.g. auth/authenticate
 * @param body Body of the PDU
 */
static rtm_status _rtm_action_with_body(rtm_client_t *rtm, const char *action, const char *body, unsigned *ack_id) {
  CHECK_PARAM(rtm);

  char *base_buf = rtm->output_buffer;
  char *buf = _RTM_BUFFER_TO_IO(base_buf);
  size_t size = rtm->output_buffer_size - _RTM_WS_PRE_BUFFER;
  char *p = _rtm_prepare_pdu(rtm, buf, size, action, body, ack_id);

  if (!p) {
    // Insufficient memory. Allow the user to allocate more.
    // 63 bytes for JSON encoding of PDU (assuming a 10 digit ack_id)
    size = _RTM_WS_PRE_BUFFER + sizeof("{\"action\":\"\",\"id\":123456789,\"body\":}") + strlen(action) + strlen(body);
    base_buf = rtm->malloc_fn(rtm, size);
    if (!base_buf) {
      return rtm->is_closed ? RTM_ERR_CLOSED : RTM_ERR_OOM;
    }

    buf = _RTM_BUFFER_TO_IO(base_buf);
    p = _rtm_prepare_pdu(rtm, buf, size, action, body, ack_id);

    if (!p) {
      rtm->free_fn(rtm, base_buf);
      return RTM_ERR_OOM;
    }
  }

  ssize_t written = _rtm_ws_write(rtm, WS_TEXT, base_buf, p - buf);

  if (base_buf != rtm->output_buffer) {
    rtm->free_fn(rtm, base_buf);
  }

  return (written < 0) ? RTM_ERR_WRITE : RTM_OK;
}

rtm_status rtm_publish_string(rtm_client_t *rtm, const char *channel, const char *string, unsigned *ack_id) {
  return _rtm_channel_action_with_message(rtm, "rtm/publish", channel, string, FIELD_STRING, ack_id);
}

rtm_status rtm_publish_json(rtm_client_t *rtm, const char *channel, const char *json, unsigned *ack_id) {
  return _rtm_channel_action_with_message(rtm, "rtm/publish", channel, json, FIELD_JSON, ack_id);
}

rtm_status rtm_subscribe(rtm_client_t *rtm, const char *channel, unsigned *ack_id) {
  return _rtm_channel_action(rtm, "rtm/subscribe", channel, ack_id);
}

rtm_status rtm_subscribe_with_body(rtm_client_t *rtm, const char *body, unsigned *ack_id) {
  return _rtm_action_with_body(rtm, "rtm/subscribe", body, ack_id);
}

rtm_status rtm_unsubscribe(rtm_client_t *rtm, const char *subscription_id, unsigned *ack_id) {
  CHECK_PARAM(rtm);
  CHECK_MAX_SIZE(subscription_id, RTM_MAX_CHANNEL_SIZE);

  char* const buf = _RTM_BUFFER_TO_IO(rtm->output_buffer);
  const ssize_t size = rtm->output_buffer_size - _RTM_WS_PRE_BUFFER;
  char *p = buf;

  p = _rtm_prepare_pdu_without_body(rtm, p, size, "rtm/unsubscribe", ack_id);
  p = _rtm_snprintf(p, size - (p - buf), "{\"subscription_id\":\"");
  p = _rtm_json_escape(p, size - (p - buf), subscription_id);
  p = _rtm_snprintf(p, size - (p - buf), "\"}}");

  if (!p) {
    return RTM_ERR_OOM;
  }

  ssize_t written = _rtm_ws_write(rtm, WS_TEXT, rtm->output_buffer, p - buf);
  return (written < 0) ? RTM_ERR_WRITE : RTM_OK;
}

int rtm_get_fd(rtm_client_t *rtm) {
  ASSERT_NOT_NULL(rtm);
  return rtm->fd; // OR: rtm ? rtm->fd : -1;
}

time_t rtm_get_ws_ping_interval(rtm_client_t *rtm) {
  ASSERT_NOT_NULL(rtm);
  return rtm->ws_ping_interval;
}

void rtm_set_connection_timeout(rtm_client_t *rtm, unsigned timeout_in_seconds) {
  ASSERT_NOT_NULL(rtm);
  rtm->connect_timeout = timeout_in_seconds;
}

void rtm_set_ws_ping_interval(rtm_client_t *rtm, time_t ws_ping_interval) {
  ASSERT_NOT_NULL(rtm);
  rtm->ws_ping_interval = ws_ping_interval;
}

rtm_status rtm_read(rtm_client_t *rtm, const char *channel, unsigned *ack_id) {
  return _rtm_channel_action(rtm, "rtm/read", channel, ack_id);
}

rtm_status rtm_read_with_body(rtm_client_t *rtm, const char *body, unsigned *ack_id) {
  return _rtm_action_with_body(rtm, "rtm/read", body, ack_id);
}


rtm_status rtm_write_string(rtm_client_t *rtm, const char *channel, const char *string, unsigned *ack_id) {
  return _rtm_channel_action_with_message(rtm, "rtm/write", channel, string, FIELD_STRING, ack_id);
}

rtm_status rtm_write_json(rtm_client_t *rtm, const char *channel, const char *json, unsigned *ack_id) {
  return _rtm_channel_action_with_message(rtm, "rtm/write", channel, json, FIELD_JSON, ack_id);
}

rtm_status rtm_delete(rtm_client_t *rtm, const char *channel, unsigned *ack_id) {
  return _rtm_channel_action(rtm, "rtm/delete", channel, ack_id);
}

rtm_status rtm_send_pdu(rtm_client_t *rtm, const char *json) {
  CHECK_PARAM(rtm);
  CHECK_MAX_SIZE(json, RTM_MAX_MESSAGE_SIZE);

  char* const buf = _RTM_BUFFER_TO_IO(rtm->output_buffer);
  char *p = _rtm_snprintf(buf, rtm->output_buffer_size - _RTM_WS_PRE_BUFFER, "%s", json);

  if (!p) {
    return RTM_ERR_OOM;
  }

  ssize_t written = _rtm_ws_write(rtm, WS_TEXT, rtm->output_buffer, p - buf);
  return (written < 0) ? RTM_ERR_WRITE : RTM_OK;
}

rtm_status rtm_send_ws_ping(rtm_client_t *rtm) {
  CHECK_PARAM(rtm);

  char* const buf = _RTM_BUFFER_TO_IO(rtm->output_buffer);

  // the contents of the body are arbitrary, but we "ping" to make a request obvious
  strcpy(buf, "ping");

  ssize_t written = _rtm_ws_write(rtm, WS_PING, rtm->output_buffer, 5);
  return (written < 0) ? RTM_ERR_WRITE : RTM_OK;
}

void *rtm_get_user_context(rtm_client_t *rtm) {
  ASSERT_NOT_NULL(rtm);
  return rtm->user; //OR: rtm ? rtm->user : NULL;
}

rtm_status rtm_wait(rtm_client_t *rtm) {
  CHECK_PARAM(rtm); // assert?
  rtm_status rc;
  while (TRUE) {
    rc = rtm_poll(rtm);
    if (rc != RTM_WOULD_BLOCK) {
      return rc;
    }
    rc = _rtm_io_wait(rtm, YES, NO, -1);
    if (RTM_OK != rc)
      return rc;
  };
}

rtm_status rtm_wait_timeout(rtm_client_t *rtm, int timeout_in_seconds) {
  CHECK_PARAM(rtm); // assert?
  rtm_status rc;
  time_t start = time(NULL);
  while (TRUE) {
    rc = rtm_poll(rtm);
    if (rc != RTM_WOULD_BLOCK) {
      return rc;
    }
    time_t now = time(NULL);
    if (now > start + timeout_in_seconds) {
      return RTM_ERR_TIMEOUT;
    }
    int poll_timeout = 1000 * (timeout_in_seconds - (int)(now - start));
    rc = _rtm_io_wait(rtm, YES, NO, poll_timeout);
    if (RTM_OK != rc)
      return rc;
  };
}

static const char *const action_table[] = {
    [RTM_ACTION_GENERAL_ERROR] = "/error",
    [RTM_ACTION_AUTHENTICATE_ERROR] = "auth/authenticate/error",
    [RTM_ACTION_AUTHENTICATE_OK] = "auth/authenticate/ok",
    [RTM_ACTION_DELETE_ERROR] = "rtm/delete/error",
    [RTM_ACTION_DELETE_OK] = "rtm/delete/ok",
    [RTM_ACTION_HANDSHAKE_ERROR] = "auth/handshake/error",
    [RTM_ACTION_HANDSHAKE_OK] = "auth/handshake/ok",
    [RTM_ACTION_PUBLISH_ERROR] = "rtm/publish/error",
    [RTM_ACTION_PUBLISH_OK] = "rtm/publish/ok",
    [RTM_ACTION_READ_ERROR] = "rtm/read/error",
    [RTM_ACTION_READ_OK] = "rtm/read/ok",
    [RTM_ACTION_SUBSCRIBE_ERROR] = "rtm/subscribe/error",
    [RTM_ACTION_SUBSCRIBE_OK] = "rtm/subscribe/ok",
    [RTM_ACTION_SUBSCRIPTION_DATA] = "rtm/subscription/data",
    [RTM_ACTION_SUBSCRIPTION_INFO] = "rtm/subscription/info",
    [RTM_ACTION_SUBSCRIPTION_ERROR] = "rtm/subscription/error",
    [RTM_ACTION_UNSUBSCRIBE_ERROR] = "rtm/unsubscribe/error",
    [RTM_ACTION_UNSUBSCRIBE_OK] = "rtm/unsubscribe/ok",
    [RTM_ACTION_WRITE_ERROR] = "rtm/write/error",
    [RTM_ACTION_WRITE_OK] = "rtm/write/ok"
};

#ifdef RTM_LOGGING
void rtm_default_error_logger(const char *message) {
  #ifdef RTM_HAS_FIO
    fprintf(stderr, "%s\n", message);
    fflush(stderr);
  #else
    (void)message;
  #endif
}
#endif

static void *_rtm_nop_malloc(rtm_client_t *rtm, size_t size) {
    _rtm_log_error(rtm, RTM_ERR_OOM, "Would have to allocate %lu bytes of memory; configured to fail hard.", size);
    rtm_close(rtm);
    return NULL;
}

void *rtm_system_malloc(rtm_client_t *rtm, size_t size) {
  return malloc(size);
}

void rtm_system_free(rtm_client_t *rtm, void *mem) {
  return free(mem);
}

void *rtm_null_malloc(rtm_client_t *rtm, size_t size) {
  return NULL;
}

void rtm_null_free(rtm_client_t *rtm, void *mem) {
  // Intentionally empty.
  (void)1;
}

void rtm_default_pdu_handler(rtm_client_t *rtm, const rtm_pdu_t *pdu) {
  printf("received pdu: client=%p, action=%s, id=%u\n",
      (void*) rtm, action_table[pdu->action], pdu->request_id);
  switch (pdu->action) {
    case RTM_ACTION_SUBSCRIPTION_DATA: {
      char *message;
      while ((message = rtm_iterate(&pdu->message_iterator))) {
          printf("%s\n", message);
      }
      break;
    }
    case RTM_ACTION_GENERAL_ERROR:
    case RTM_ACTION_AUTHENTICATE_ERROR:
    case RTM_ACTION_DELETE_ERROR:
    case RTM_ACTION_HANDSHAKE_ERROR:
    case RTM_ACTION_PUBLISH_ERROR:
    case RTM_ACTION_READ_ERROR:
    case RTM_ACTION_SUBSCRIBE_ERROR:
    case RTM_ACTION_UNSUBSCRIBE_ERROR:
    case RTM_ACTION_WRITE_ERROR:
      printf("error: %s, reason: %s\n", pdu->error, pdu->reason);
      break;
    default:
      break;
  }
}

const char *rtm_error_string(rtm_status status) {
  switch (status) {
    case RTM_OK:
      return "RTM_OK: No error.";
    case RTM_WOULD_BLOCK:
      return "RTM_WOULD_BLOCK: The operation would be a blocking I/O operation.";
    case RTM_ERR_PARAM:
      return "RTM_ERR_PARAM: One of the parameters passed to the function is incorrect.";
    case RTM_ERR_CONNECT:
      return "RTM_ERR_CONNECT: The client could not connect to RTM.";
    case RTM_ERR_NETWORK:
      return "RTM_ERR_NETWORK: An unexpected network error occurred.";
    case RTM_ERR_CLOSED:
      return "RTM_ERR_CLOSED: The connection is closed.";
    case RTM_ERR_READ:
      return "RTM_ERR_READ: An error occurred while receiving data from RTM.";
    case RTM_ERR_WRITE:
      return "RTM_ERR_WRITE: An error occurred while sending data to RTM.";
    case RTM_ERR_PROTOCOL:
      return "RTM_ERR_PROTOCOL: An error occurred in the protocol layer.";
    case RTM_ERR_TLS:
      return "RTM_ERR_TLS: An unexpected error happened in the TLS layer.";
    case RTM_ERR_TIMEOUT:
      return "RTM_ERR_TIMEOUT: The operation timed out.";
    case RTM_ERR_OOM:
      return "RTM_ERR_OOM: Insufficient memory to complete the operation.";
    default:
      return "RTM_UNKNOWN: Unknown status of operation.";
  }
}

// Internal code

static rtm_status _rtm_check_http_upgrade_response(rtm_client_t *rtm) {
  const ssize_t buffer_size = rtm->input_buffer_size;
  char *input_buffer = rtm->input_buffer;
  // read HTTP response header
  size_t input_length = 0;
  while (TRUE) {
    const char *end_of_header;
    if (buffer_size <= input_length) {
      _rtm_io_close(rtm);
      _rtm_log_error(rtm, RTM_ERR_OOM, "Insufficient memory to store HTTP response.");
      return RTM_ERR_OOM;
    }

    ssize_t bytes_read = _rtm_io_read(rtm, input_buffer + input_length, buffer_size - input_length, YES);
    if (bytes_read <= 0) {
      _rtm_io_close(rtm);
      _rtm_log_error(rtm, RTM_ERR_READ, "Error reading from network while waiting for connection response");
      return RTM_ERR_READ;
    }

    input_length += bytes_read;
    input_buffer[input_length] = 0;

    end_of_header = strstr(input_buffer, "\r\n\r\n");
    if (end_of_header) {
      size_t header_len = end_of_header - input_buffer + 4; // include the blank line we just matched
      if (strncmp(input_buffer, "HTTP/1.1 101", 12) != 0) {
        _rtm_log_error(rtm, RTM_ERR_PROTOCOL, "Received unexpected response from server:");
        _rtm_log_message(rtm, RTM_ERR_PROTOCOL, input_buffer);
        _rtm_io_close(rtm);
        return RTM_ERR_PROTOCOL;
      }
      memmove(input_buffer, end_of_header, input_length - header_len);
      rtm->input_length = input_length - header_len;
      break;
    }
  }
  return RTM_OK;
}

static rtm_status _rtm_send_http_upgrade_request(rtm_client_t *rtm, const char *hostname, const char *path) {
  static const char sec_key[] = "cnRtLXNlY3VyaXR5LWtleQ==";

  char *request = rtm->output_buffer;

  char *p = _rtm_snprintf(request, rtm->output_buffer_size,
      "GET %s HTTP/1.1\r\n"
      "Host: %s\r\n"
      "Upgrade: websocket\r\n"
      "Connection: Upgrade\r\n"
      "Sec-WebSocket-Key: %s\r\n"
      "Sec-WebSocket-Version: 13\r\n\r\n",
      path, hostname, sec_key);

  if (!p) {
    _rtm_log_error(rtm, RTM_ERR_OOM, "Insufficient memory to send HTTP upgrade request");
    return RTM_ERR_OOM;
  }

  if (_rtm_io_write(rtm, request, p - request) < 0) {
    _rtm_log_error(rtm, RTM_ERR_WRITE, "Error writing to network during connection handshake");
    _rtm_io_close(rtm);
    return RTM_ERR_PROTOCOL;
  }
  return RTM_OK;
}

#define WS_PREFIX "ws://"
#define WSS_PREFIX "wss://"
#define HTTP_PREFIX "http://"

static rtm_status _rtm_check_hostname_length(rtm_client_t *rtm, size_t length) {
  if (length < _RTM_MAX_HOSTNAME_SIZE) {
    return RTM_OK;
  } else {
    _rtm_log_error(rtm, RTM_ERR_PARAM, "param endpoint invalid:  hostname too long – size=%d expected<%d",
                         length, _RTM_MAX_HOSTNAME_SIZE);
    return RTM_ERR_PARAM;
  }
}

/**
 * Append API path and appkey to a path
 *
 * This function observes a maximal length of the path argument of
 * _RTM_MAX_PATH_SIZE.
 *
 * @return RTM_OK or an error
 */
static rtm_status _rtm_prepare_path(rtm_client_t *rtm, char *path, const char *appkey) {
  CHECK_MAX_SIZE(path, _RTM_MAX_PATH_SIZE);
  if (!*path) {
    _rtm_log_error(rtm, RTM_ERR_PARAM, "param endpoint invalid: path has incorrect format");
    return RTM_ERR_PARAM;
  }

  // Strip a tailing slash
  char *end_of_path = path + strlen(path) - 1;
  if (*end_of_path != '/') {
    ++end_of_path;
  }

  size_t size = _RTM_MAX_PATH_SIZE - (end_of_path - path);

  int w = snprintf(end_of_path, size, "%s?appkey=%s", RTM_PATH, appkey);
  if (w == 0 || w >= size) {
    _rtm_log_error(rtm, RTM_ERR_OOM, "Insufficient memory to build path - appkey malformed?");
    return RTM_ERR_OOM;
  }

  return RTM_OK;
}

/**
 * Parse an endpoint in URL form into hostname, port and path.
 *
 * @return RTM_OK or an error
 */
static rtm_status _rtm_parse_endpoint(
    rtm_client_t *rtm, const char *endpoint, enum rtm_url_scheme_t schemes, char *hostname_out,
    char *port_out, char *path_out, unsigned *use_tls_out) {
  ASSERT_NOT_NULL(rtm);
  ASSERT_NOT_NULL(endpoint);

  ASSERT_NOT_NULL(hostname_out);
  ASSERT_NOT_NULL(port_out);
  ASSERT_NOT_NULL(path_out);
  ASSERT_NOT_NULL(use_tls_out);

  const char port80[] = "80";
  const char port443[] = "443";

  const char *auto_port = NULL;
  const char *hostname_start = NULL;

  if ((schemes & SCHEME_WS) && (strncmp(endpoint, WS_PREFIX, sizeof(WS_PREFIX) - 1) == 0)) {
    auto_port = port80;
    hostname_start = endpoint + sizeof(WS_PREFIX) - 1;
    *use_tls_out = NO;
  } else if ((schemes & SCHEME_WSS) && strncmp(endpoint, WSS_PREFIX, sizeof(WSS_PREFIX) - 1) == 0) {
    auto_port = port443;
    hostname_start = endpoint + sizeof(WSS_PREFIX) - 1;
    *use_tls_out = YES;
  } else if ((schemes & SCHEME_HTTP) && strncmp(endpoint, HTTP_PREFIX, sizeof(HTTP_PREFIX) - 1) == 0) {
    auto_port = port80;
    hostname_start = endpoint + sizeof(HTTP_PREFIX) - 1;
    *use_tls_out = NO;
  } else {
    _rtm_log_error(rtm, RTM_ERR_PROTOCOL, "Unsupported scheme in endpoint=%s", endpoint);
    return RTM_ERR_PROTOCOL;
  }

  if (!*hostname_start) {
    _rtm_log_error(rtm, RTM_ERR_PARAM, "param endpoint invalid: hostname should have non-zero length");
    return RTM_ERR_PARAM;
  }

  // try to find URI path
  const char *path = strchr(hostname_start, '/');
  const char *hostname_end = NULL;
  if (path) {
    hostname_end = path;
  } else {
    hostname_end = (endpoint + strlen(endpoint));
    path = "/";
  }

  int path_len = snprintf(path_out, _RTM_MAX_PATH_SIZE, "%s", path);
  if (path_len < 0 || path_len >= _RTM_MAX_PATH_SIZE) {
    return RTM_ERR_OOM;
  }

  // look for the port
  const char *port_delimiter = strchr(hostname_start, ':');
  if (port_delimiter) {
    const char *port_p = port_delimiter + 1;
    // calculate the length of port part
    while (port_p < hostname_end) {
      // end of port part
      if ((*port_p == '/') || (*port_p == '\0')) {
        break;
      }
      // not a number
      if (!(('0' <= *port_p) && (*port_p <= '9'))) {
        _rtm_log_error(rtm, RTM_ERR_PARAM, "param endpoint invalid: port must be an integer");
        return RTM_ERR_PARAM;
      }
      port_p++;
    }
    int port_length = port_p - port_delimiter - 1;
    if(port_length >= _RTM_MAX_PORT_SIZE - 1) {
      return RTM_ERR_OOM;
    }
    memcpy(port_out, port_delimiter + 1, port_length);
    port_out[port_length] = 0;
    hostname_end = port_delimiter;
  } else {
    strcpy(port_out, auto_port);
  }

  // check the hostname length
  int hostname_length = hostname_end - hostname_start;
  rtm_status rc = _rtm_check_hostname_length(rtm, hostname_length);
  if (RTM_OK != rc) {
    _rtm_log_error(rtm, RTM_ERR_PARAM, "param endpoint invalid: hostname has incorrect length");
    return RTM_ERR_PARAM;
  }
  // _rtm_check_hostname_length verifies that hostname_length is smaller than
  // the hostname buffer.
  memcpy(hostname_out, hostname_start, hostname_length);
  hostname_out[hostname_length] = 0;

  return RTM_OK;
}

// WebSocket IO functions and utilities

/**
 * Apply mask to buf following the WebSocket specification.
 */
static void _rtm_ws_mask(char *buf, size_t len, uint32_t mask) {
  ASSERT_NOT_NULL(buf);
  size_t i;
  for (i = 0; i < len; i++) {
    int offset = 8 * (i % 4);
    buf[i] ^= (mask >> offset) & 0xff;
  }
}

/**
 * Send a buffer as a WebSocket packet.
 *
 * @param op        A WebSocket opcode
 * @param io_buffer The buffer to be written. The data you want to write
 *                  must start _RTM_WS_PRE_BUFFER offset into this buffer.
 * @param len       The length of the data to be written, excluding the
 *                  padding at the start.
 * @return          The number of bytes actually written, including the padding
 *                  at the start.
 *
 * Developer note: The rationale for passing a pointer where the data starts
 * padded instead of passing a pointer to the start of the data is that this
 * way around, errors will be visible right away (wrong data will arrive at the
 * server) and no out-of-bounds writes will be performed in case of errorneous
 * use.
 */
static ssize_t _rtm_ws_write(rtm_client_t *rtm, uint8_t op, char *io_buffer, size_t len) {
  // FIXME Handle the case len > SIZE_MAX

  ASSERT_NOT_NULL(rtm);
  ASSERT_NOT_NULL(io_buffer);
  ASSERT(op <= WS_OPCODE_LAST);

  io_buffer += _RTM_WS_PRE_BUFFER;

#ifdef RTM_LOGGING
  if (rtm->is_verbose) {
    #ifdef RTM_HAS_FIO
      fprintf(stderr, "SEND: %.*s\n", (int)len, io_buffer);
    #endif
  }
#endif

  // RFC 6455 asks for this mask to come from a strong entropy source, but we
  // cannot afford to block here. Since the application is to increase
  // unpredictability rather than crpytography, it should suffice to trust the
  // libc to have a sufficiently decent implementation. On IoT devices, there are
  // no good sources of entropy anyway.
  uint32_t mask = rand();
  #if RAND_MAX < UINT32_MAX
  if(mask == RAND_MAX) {
    mask += rand() * (UINT32_MAX - RAND_MAX) / RAND_MAX;
  }
  #endif

  /* we send single frame, text */
  _rtm_ws_mask(io_buffer, len, mask);
  if (len < 126) {
    io_buffer -= _RTM_OUTBOUND_HEADER_SIZE_SMALL;
    io_buffer[0] = (char) (0x80 | op);
    io_buffer[1] = (char) (len | 0x80);
    // Note: memcpy() used because we cannot rely on proper alignment
    memcpy(&io_buffer[2], &mask, sizeof(mask));
    len += _RTM_OUTBOUND_HEADER_SIZE_SMALL;

  } else if (len < 65536) {
    io_buffer -= _RTM_OUTBOUND_HEADER_SIZE_NORMAL;
    io_buffer[0] = (char) (0x80 | op);
    io_buffer[1] = (char) (126 | 0x80);
    uint16_t size = htons(len);
    // Note: memcpy() used because we cannot rely on proper alignment
    memcpy(&io_buffer[2], &size, sizeof(size));
    memcpy(&io_buffer[4], &mask, sizeof(mask));
    len += _RTM_OUTBOUND_HEADER_SIZE_NORMAL;

  } else {
    io_buffer -= _RTM_OUTBOUND_HEADER_SIZE_LARGE;
    io_buffer[0] = (char) (0x80 | op);
    io_buffer[1] = (char) (127 | 0x80);
    uint64_t size = htonll(len);
    // Note: memcpy() used because we cannot rely on proper alignment
    memcpy(&io_buffer[2], &size, sizeof(size));
    memcpy(&io_buffer[10], &mask, sizeof(mask));
    len += _RTM_OUTBOUND_HEADER_SIZE_LARGE;
  }
  return _rtm_io_write(rtm, io_buffer, len);
}

/**
 * Fill buf with a JSON PDU frame, including body and closing parenthesis
 *
 * @return A pointer to the end of buf, or NULL in case of insufficient memory.
 */
static char *_rtm_prepare_pdu(rtm_client_t *rtm, char *buf, ssize_t size,
    const char *action, const char *body, unsigned *ack_id_out) {
  if(!buf) {
    return NULL;
  }

  ASSERT_NOT_NULL(rtm);
  ASSERT_NOT_NULL(action);
  ASSERT_NOT_NULL(body);

  char *p = _rtm_prepare_pdu_without_body(rtm, buf, size, action, ack_id_out);
  p = _rtm_snprintf(p, size - (p - buf), "%s}", body);
  return p;
}

/**
 * Fill buf with a JSON PDU frame, excluding body and closing parenthesis "}".
 *
 * @return The number of bytes written, or -1 if OOM.
 */
static char *_rtm_prepare_pdu_without_body(rtm_client_t *rtm, char *buf, ssize_t size,
    const char *action, unsigned *ack_id_out) {
  if(!buf) {
    return NULL;
  }

  ASSERT_NOT_NULL(rtm);
  ASSERT_NOT_NULL(action);

  char *p = _rtm_snprintf(buf, size, "{\"action\":\"%s\",", action);

  if (ack_id_out) {
    *ack_id_out = ++rtm->last_request_id;
    p = _rtm_snprintf(p, size - (p - buf), "\"id\":%u,", *ack_id_out);
  }

  p = _rtm_snprintf(p, size - (p - buf), "\"body\":");

  return p;
}

rtm_status rtm_parse_pdu(char *message, rtm_pdu_t *pdu) {
  ASSERT_NOT_NULL(pdu);
  ASSERT_NOT_NULL(message);

  char *body = NULL;
  enum rtm_action_t action = RTM_ACTION_UNKNOWN;
  char *p = _rtm_json_find_begin_obj(message);
  int pdu_valid = TRUE;
  pdu->request_id = 0;

  while (pdu_valid && p) {
    char *key, *value;
    size_t key_length, value_length;

    p = _rtm_json_find_kv_pair(p, &key, &key_length, &value, &value_length);
    if (key_length < 2 || !value) {
      pdu_valid = FALSE;
      break;
    }

    if (!strncmp("\"action\"", key, key_length)) {
      if (value[0] != '"' || value[value_length-1] != '"' || action != RTM_ACTION_UNKNOWN) {
        pdu_valid = FALSE;
        break;
      }

      enum rtm_action_t o;
      for (o = 1; o < RTM_ACTION_SENTINEL; ++o) {
        if (!strncmp(action_table[o], value + 1, value_length - 2)) {
          action = o;
          break;
        }
      }
    } else if (!strncmp("\"id\"", key, key_length)) {
      char *id_end;

      pdu->request_id = strtoul(value, &id_end, 10);
      if (id_end == NULL || id_end != value + value_length) {
        pdu_valid = FALSE;
        break;
      }
    } else if (!strncmp("\"body\"", key, key_length)) {
      value[value_length] = 0;
      body = value;
    }
  }

  if (!pdu_valid) {
    return RTM_ERR_PROTOCOL;
  }

  field_t fields[MAX_INTERESTING_FIELDS_IN_PDU] = {{0}};

  pdu->action = action;
  switch (action) {
    case RTM_ACTION_SUBSCRIPTION_ERROR:
      fields[2].type = FIELD_STRING;
      fields[2].dst = &pdu->subscription_id;
      fields[2].name = "subscription_id";
    case RTM_ACTION_GENERAL_ERROR:
    case RTM_ACTION_AUTHENTICATE_ERROR:
    case RTM_ACTION_DELETE_ERROR:
    case RTM_ACTION_HANDSHAKE_ERROR:
    case RTM_ACTION_PUBLISH_ERROR:
    case RTM_ACTION_READ_ERROR:
    case RTM_ACTION_SUBSCRIBE_ERROR:
    case RTM_ACTION_UNSUBSCRIBE_ERROR:
    case RTM_ACTION_WRITE_ERROR:
      fields[0].type = FIELD_STRING;
      fields[0].dst = &pdu->error;
      fields[0].name = "error";

      fields[1].type = FIELD_STRING;
      fields[1].dst = &pdu->reason;
      fields[1].name = "reason";
      break;
    case RTM_ACTION_SUBSCRIPTION_INFO:
      fields[0].type = FIELD_STRING;
      fields[0].dst = &pdu->info;
      fields[0].name = "info";

      fields[1].type = FIELD_STRING;
      fields[1].dst = &pdu->reason;
      fields[1].name = "reason";

      fields[2].type = FIELD_STRING;
      fields[2].dst = &pdu->subscription_id;
      fields[2].name = "subscription_id";
      break;
    case RTM_ACTION_HANDSHAKE_OK:
      fields[0].type = FIELD_STRING;
      fields[0].dst = &pdu->nonce;
      fields[0].name = "nonce";
      break;
    case RTM_ACTION_PUBLISH_OK:
    case RTM_ACTION_DELETE_OK:
    case RTM_ACTION_WRITE_OK:
      fields[0].type = FIELD_STRING;
      fields[0].dst = &pdu->position;
      fields[0].name = "position";
      break;
    case RTM_ACTION_SUBSCRIBE_OK:
    case RTM_ACTION_UNSUBSCRIBE_OK:
      fields[0].type = FIELD_STRING;
      fields[0].dst = &pdu->position;
      fields[0].name = "position";

      fields[1].type = FIELD_STRING;
      fields[1].dst = &pdu->subscription_id;
      fields[1].name = "subscription_id";
      break;
    case RTM_ACTION_READ_OK:
      fields[0].type = FIELD_STRING;
      fields[0].dst = &pdu->position;
      fields[0].name = "position";

      fields[1].type = FIELD_JSON;
      fields[1].dst = &pdu->message;
      fields[1].name = "message";
      break;
    case RTM_ACTION_AUTHENTICATE_OK:
      break;
    case RTM_ACTION_SUBSCRIPTION_DATA: // messages are parsed elsewhere
      fields[0].type = FIELD_STRING;
      fields[0].dst = &pdu->position;
      fields[0].name = "position";

      fields[1].type = FIELD_ITERATOR;
      fields[1].dst = &pdu->message_iterator;
      fields[1].name = "messages";

      fields[2].type = FIELD_STRING;
      fields[2].dst = &pdu->subscription_id;
      fields[2].name = "subscription_id";
      break;
    case RTM_ACTION_UNKNOWN:
      pdu->body = body;
      return RTM_OK;
    case RTM_ACTION_SENTINEL:
      ASSERT_NOT_NULL(0); // never happens
  }

  if (!body) {
    return RTM_OK;
  }

  p = _rtm_json_find_begin_obj(body);

  while (p) {
    char *key, *value;
    size_t key_length, value_length;

    p = _rtm_json_find_kv_pair(p, &key, &key_length, &value, &value_length);
    if (!p && key && !*key) {
      // Valid, but empty object.
      break;
    }
    if (key_length < 2 || !value) {
      pdu_valid = FALSE;
      break;
    }

    // For handshakes, the answer is a nested JSON object {data:{nonce:xxx}}.
    // We only want the nonce.
    if (action == RTM_ACTION_HANDSHAKE_OK && !strncmp(key, "\"data\"", key_length)) {
      p = _rtm_json_find_begin_obj(value);
      continue;
    }

    int i;
    for (i = 0; i < MAX_INTERESTING_FIELDS_IN_PDU; ++i) {
      field_t field = fields[i];

      if (!field.name) {
        break;
      }

      // skip quotes when compare field name
      if (!strncmp(field.name, key + 1, key_length - 2)) {
        switch (field.type) {
          case FIELD_JSON:
            value[value_length] = 0;
            *((char **)field.dst) = value;
            break;
          case FIELD_STRING:
            value[value_length-1] = 0;
            *((char **)field.dst) = value + 1;
            break;
          case FIELD_ITERATOR:
            value[value_length] = 0;
            ((rtm_list_iterator_t *)field.dst)->position = value + 1;
            break;
        }
      }
    }
  }

  if (!pdu_valid) {
    return RTM_ERR_PROTOCOL;
  }

  return RTM_OK;
}

char *rtm_iterate(rtm_list_iterator_t const *iterator) {
  rtm_list_iterator_t *iter = (rtm_list_iterator_t *)iterator;
  if (!iter || !iter->position) {
    return NULL;
  }

  char *this_element_cursor;
  size_t this_element_length;

  char *next_element = _rtm_json_find_element(iter->position, &this_element_cursor, &this_element_length);

  if (next_element == NULL) {
    iter->position = NULL;
    return NULL;
  }
  else if (*next_element == ',') {
    iter->position = next_element + 1;
  }
  else if(!*next_element || *next_element == ']') {
    iter->position = NULL;
  }
  else {
    iter->position = NULL;
    return NULL;
  }

  this_element_cursor[this_element_length] = 0;
  return this_element_cursor;
}

void rtm_default_text_frame_handler(rtm_client_t *rtm, char *message, size_t message_len) {
  ASSERT_NOT_NULL(rtm);
  ASSERT_NOT_NULL(message);
  ASSERT(message_len > 0);

  rtm->is_used = YES;
  if (rtm->handle_raw_pdu) {
      rtm->handle_raw_pdu(rtm, message);
  }

  if (rtm->handle_pdu) {
      rtm_pdu_t pdu = {0};
      rtm_status rc = rtm_parse_pdu(message, &pdu);
      if(rc != RTM_OK) {
        _rtm_log_error(rtm, rc, "Invalid PDU received");
        rtm_close(rtm);
        return;
      }

      rtm->handle_pdu(rtm, &pdu);
  }
  rtm->is_used = NO;
}

void rtm_set_allocator(rtm_client_t *rtm, rtm_malloc_fn_t *malloc_fn, rtm_free_fn_t *free_fn) {
  rtm->malloc_fn = malloc_fn;
  rtm->free_fn = free_fn;
}

void rtm_set_error_logger(rtm_client_t *rtm, rtm_error_logger_t *error_logger) {
  rtm->error_logger = error_logger;
}

void rtm_set_raw_pdu_handler(rtm_client_t *rtm, rtm_raw_pdu_handler_t *handler) {
    rtm->handle_raw_pdu = handler;
}

void _rtm_log_error_impl(rtm_client_t *rtm, rtm_status error, const char *message, ...) {
  ASSERT_NOT_NULL(rtm);
  ASSERT_NOT_NULL(message);
  if (!rtm->error_logger)
    return;
  va_list vl;
  va_start(vl, message);
  _rtm_logv_error(rtm, error, message, vl);
  va_end(vl);
}

void _rtm_logv_error_impl(rtm_client_t *rtm, rtm_status error, const char *message, va_list args) {
  ASSERT_NOT_NULL(rtm);
  ASSERT_NOT_NULL(message);

  if (!rtm->error_logger)
    return;

  char *p = _rtm_snprintf(rtm->scratch_buffer, _RTM_SCRATCH_BUFFER_SIZE,
                        "%p (%d):", (void*) rtm, error);

  if(!p) {
    rtm->error_logger("message too long to print");
    return;
  }

  int written = vsnprintf(p, _RTM_SCRATCH_BUFFER_SIZE - (p - rtm->scratch_buffer), message, args);
  if (written >= _RTM_SCRATCH_BUFFER_SIZE - (p - rtm->scratch_buffer)) {
    rtm->error_logger("message too long to print");
  } else {
    rtm->error_logger(rtm->scratch_buffer);
  }
}

rtm_status _rtm_check_interval_and_send_ws_ping(rtm_client_t *rtm) {
  rtm_status rc = RTM_OK;

  if (labs(time(NULL) - rtm->last_ping_ts) > rtm->ws_ping_interval) {
    rc = rtm_send_ws_ping(rtm);
    if (RTM_OK != rc) {
      return rc;
    }
    rtm->last_ping_ts = time(NULL);
  }

  return rc;
}

void _rtm_log_message_impl(rtm_client_t *rtm, rtm_status status, const char *message) {
  ASSERT_NOT_NULL(message);
  if (rtm->error_logger)
    rtm->error_logger(message);
}

void rtm_enable_verbose_logging(rtm_client_t *rtm) {
  rtm->is_verbose = YES;
}

void rtm_disable_verbose_logging(rtm_client_t *rtm) {
  rtm->is_verbose = NO;
}

void _rtm_b64encode_16bytes(char const *input, char *output) {
    static char const lut[] = "ABCDEFGHIJKLMNOPQRSTUVWXYZabcdefghijklmnopqrstuvwxyz0123456789+/";
    int i;

    for (i = 0; i < 14; i += 3) {
        *output++ = lut[(input[i] >> 2) & 0x3F];
        *output++ = lut[((input[i] & 0x3) << 4) | ((int) (input[i + 1] & 0xF0) >> 4)];
        *output++ = lut[((input[i + 1] & 0xF) << 2) | ((int) (input[i + 2] & 0xC0) >> 6)];
        *output++ = lut[input[i + 2] & 0x3F];
    }

    *output++ = lut[(input[15] >> 2) & 0x3F];
    *output++ = lut[((input[15] & 0x3) << 4)];
    *output++ = '=';
    *output++ = '=';
}

rtm_status rtm_poll(rtm_client_t *rtm) {
  CHECK_PARAM(rtm);
  if (rtm->fd < 0) {
    _rtm_log_error(rtm, RTM_ERR_CLOSED, "connection closed");
    return RTM_ERR_CLOSED;
  }

  rtm_status return_code = RTM_OK;

  // Send out a Websocket Ping if the last one was too long ago
  return_code = _rtm_check_interval_and_send_ws_ping(rtm);
  if (RTM_OK != return_code) {
    return return_code;
  }

  // Fill the buffer with data available in the socket
  return_code = _rtm_fill_input_buffer(rtm);
  if (RTM_OK != return_code) {
    return return_code;
  }

  // Handle the actual input
  return_code = _rtm_handle_input(rtm);
  if (return_code != RTM_OK && return_code != RTM_WOULD_BLOCK) {
    rtm_close(rtm);
  }
  return return_code;
}

rtm_status _rtm_handle_input(rtm_client_t *rtm) {
  rtm_status return_code;

  char *base_input_buffer;
  size_t base_input_buffer_size;
  if (rtm->dynamic_input_buffer) {
    // Dynamically allocated buffer for large data bursts
    base_input_buffer = rtm->dynamic_input_buffer;
    base_input_buffer_size = rtm->dynamic_input_buffer_size;
  }
  else {
    // Base buffer used normally
    base_input_buffer = rtm->input_buffer;
    base_input_buffer_size = rtm->input_buffer_size;
  }
  char *ws_frame = base_input_buffer + rtm->fragmented_message_length;

  if (rtm->skip_next_n_input_bytes > 0) {
    // We are in the middle of processing a frame that is too large to handle
    // and the user decided to discard.
    if (rtm->skip_next_n_input_bytes > rtm->input_length) {
      rtm->skip_next_n_input_bytes -= rtm->input_length;
      rtm->input_length = 0;
      return RTM_WOULD_BLOCK;
    }
    else {
      ws_frame += rtm->skip_next_n_input_bytes;
      rtm->input_length -= rtm->skip_next_n_input_bytes;
      rtm->skip_next_n_input_bytes = 0;
    }
  }

  // At this point we may have any number of full frames plus maybe one partial frame

  // Decode the WS frame.

  // RTM_OK is returned if any data frame presents and no protocol errors
  // RTM_WOULD_BLOCK is returned if there are no data frames and no protocol errors
  // RTM_ERR_PROTCOL is returned if parser detects protocol error
  // RTM_ERR_CLOSE is returned if socket is closed or CLOSE frame is received
  return_code = RTM_WOULD_BLOCK;
  while (rtm->input_length > 2) { // must be at least 4 bytes to read a ws frame
    // Decode frame header
    unsigned frame_fin = (0 != (ws_frame[0] & 0x80));
    unsigned frame_opcode = (unsigned) (ws_frame[0] & 0x0f);
    size_t frame_payload_length = (size_t) (ws_frame[1] & 0x7f);
    unsigned frame_masked = (0 != (ws_frame[1] & 0x80));

    if (frame_masked) {
      // no mask from server
      return RTM_ERR_PROTOCOL;
    }

    size_t header_length = 0; // two bytes already consumed.
    size_t payload_length = 0;

    if (frame_payload_length < 126) {
      payload_length = frame_payload_length;
      header_length = _RTM_INBOUND_HEADER_SIZE_SMALL;
    } else if (frame_payload_length == 126) { // 126 -> 16 bit size
<<<<<<< HEAD
      if (rtm->input_length < _RTM_INBOUND_HEADER_SIZE_NORMAL) {
        return_code = RTM_WOULD_BLOCK;
        break;
      }
      payload_length = be16toh(*(uint16_t *) (&ws_frame[2]));
      header_length = _RTM_INBOUND_HEADER_SIZE_NORMAL;
    } else { // 127 -> 64 bit size
      if (rtm->input_length < _RTM_INBOUND_HEADER_SIZE_LARGE) {
        return_code = RTM_WOULD_BLOCK;
        break;
      }
      payload_length = (size_t)be64toh(*(uint64_t *) (&ws_frame[2]));
=======
      if (rtm->input_length < _RTM_INBOUND_HEADER_SIZE_NORMAL)
        return RTM_WOULD_BLOCK;
      // Note: memcpy() used because we cannot rely on proper alignment
      uint16_t payload_encoded;
      memcpy(&payload_encoded, &ws_frame[2], sizeof(payload_encoded));
      payload_length = ntohs(payload_encoded);
      header_length = _RTM_INBOUND_HEADER_SIZE_NORMAL;
    } else { // 127 -> 64 bit size
      if (rtm->input_length < _RTM_INBOUND_HEADER_SIZE_LARGE)
        return RTM_WOULD_BLOCK;
      uint64_t payload_encoded;
      // Note: memcpy() used because we cannot rely on proper alignment
      memcpy(&payload_encoded, &ws_frame[2], sizeof(payload_encoded));
      payload_encoded = ntohll(payload_encoded);
      if(payload_encoded > SIZE_MAX) {
        // FIXME Handle this case gracefully
        _rtm_log_error(rtm, RTM_ERR_OOM, "Received message larger than this system can handle");
        return_code = RTM_ERR_OOM;
        goto ws_error;
      }
      payload_length = (size_t)payload_encoded;
>>>>>>> 338871d2
      header_length = _RTM_INBOUND_HEADER_SIZE_LARGE;
    }

    // FIXME pberndt Check for payload_length oferflow

    size_t buffer_space_used = rtm->fragmented_message_length + rtm->input_length;
    size_t buffer_space_left = (base_input_buffer_size > buffer_space_used) ? (base_input_buffer_size - buffer_space_used) : 0;
    size_t payload_already_buffered = rtm->input_length > header_length ? rtm->input_length - header_length : 0;
    size_t payload_missing = (payload_length > payload_already_buffered) ? (payload_length - payload_already_buffered) : 0;

    if (payload_missing > buffer_space_left) {
      // Insufficient memory to ever read this frame.

      if (rtm->skip_current_fragmented_message && frame_opcode == WS_CONTINUATION) {
        // This is a huge packet within a series of huge packets that we want
        // to skip. If it has frame_fin set, skip it, but mark the series as
        // ended.
        rtm->skip_current_fragmented_message = !frame_fin;
      }
      else if (rtm->skip_current_fragmented_message && !frame_fin) {
        // This is the start of a fragmented packet, but we are already in the
        // process of skipping one.
        _rtm_log_error(rtm, RTM_ERR_PROTOCOL, "received out of sequence start of fragmented frame");
        return RTM_ERR_PROTOCOL;
      }

      size_t amount_to_allocate = header_length + payload_length + 1;
      if(!frame_fin) {
        // Fragmented frame. Allocate even more space.
        amount_to_allocate *= 2;
      }
      amount_to_allocate += rtm->fragmented_message_length;

      char *memory = rtm->malloc_fn(rtm, amount_to_allocate);
      if (!memory) {
        // The user decided against allocating more memory.
        if (rtm->is_closed) {
          return RTM_ERR_CLOSED;
        }

        // If the user did not close the connection in the malloc() function
        // and malloc failed, skip the packet or series of packets.

        if (!frame_fin) {
          // This packet is part of a series of fragmented packets. Discard them
          // all.
          rtm->skip_current_fragmented_message = 1;
          rtm->fragmented_message_length = 0;
        }

        rtm->skip_next_n_input_bytes = payload_length - (rtm->input_length - header_length);
        rtm->input_length = 0;
      }
      else {
        // The user decided to allocate some memory for us.

        // Move the partial frame and any fragmented frames to the newly
        // allocated memory chunk
        if(rtm->fragmented_message_length) {
          memcpy(memory, base_input_buffer, rtm->fragmented_message_length);
          memcpy(memory + rtm->fragmented_message_length, ws_frame, rtm->input_length);
        }
        else {
          memcpy(memory, ws_frame, rtm->input_length);
        }

        if(rtm->dynamic_input_buffer) {
          rtm->free_fn(rtm, rtm->dynamic_input_buffer);
        }

        rtm->dynamic_input_buffer = memory;
        rtm->dynamic_input_buffer_size = amount_to_allocate;
        base_input_buffer = memory;
        base_input_buffer_size = amount_to_allocate;
        ws_frame = memory + rtm->fragmented_message_length;
      }

      return_code = RTM_WOULD_BLOCK;
      break;
    }

    if (rtm->input_length < header_length + payload_length) {  // wait for more data to process the payload
      return_code = RTM_WOULD_BLOCK;
      break;
    }

    rtm->input_length -= header_length;
    ws_frame += header_length;

    // PING/PONG/CLOSE
    if (frame_opcode >= WS_CONTROL_COMMANDS_START && frame_opcode <= WS_CONTROL_COMMANDS_END) {
      if (!frame_fin || payload_length > _RTM_MAX_CONTROL_FRAME_SIZE) {
        // control frames must be single fragment, 125 bytes or less
        _rtm_log_error(rtm, RTM_ERR_PROTOCOL, "malformed control frame received – opcode=%d size=%d",
                                    frame_opcode, payload_length);
        return RTM_ERR_PROTOCOL;
      }

      if (WS_CLOSE == frame_opcode) {
        _rtm_io_close(rtm);
        return RTM_ERR_CLOSED;
      } else if (WS_PING == frame_opcode || WS_PONG == frame_opcode) {
        // FIXME pberndt: Reply to PING
#if defined(RTM_LOGGING) && defined(RTM_HAS_FIO)
        if (rtm->is_verbose) {
          const char* frame_type = (frame_opcode == WS_PONG) ? "pong" : "ping";
          fprintf(stderr, "RECV: %s\n", frame_type);
        }
#endif
      }
    } else if (WS_TEXT == frame_opcode || WS_BINARY == frame_opcode || WS_CONTINUATION == frame_opcode) { /* data frame */
      if (frame_opcode == WS_CONTINUATION && !rtm->fragmented_message_length && !rtm->skip_current_fragmented_message) {
        _rtm_log_error(rtm, RTM_ERR_PROTOCOL, "received out of sequence continuation frame");
        return RTM_ERR_PROTOCOL;
      }

      if (!frame_fin) {
        // Fragmented frame
        if (rtm->skip_current_fragmented_message) {
          // We discarded parts of this packet sequence. So discard this one,
          // too.
        }
        else {
          if (frame_opcode != WS_CONTINUATION && rtm->fragmented_message_length) {
            _rtm_log_error(rtm, RTM_ERR_PROTOCOL, "received out of sequence start of fragmented frame");
            return RTM_ERR_PROTOCOL;
          }

          // Store body data away (essentially: remove WebSocket header)
          // We always have enough memory to do that, because the frame is in the
          // same buffer as are the fragments.
          memmove(base_input_buffer + rtm->fragmented_message_length, ws_frame, payload_length);
          rtm->fragmented_message_length += payload_length;
        }
      }
      else if (frame_opcode == WS_CONTINUATION) {
        // Last in a series of fragmented frames.

        if (rtm->skip_current_fragmented_message) {
          // We discarded parts of this packet sequence. So discard this one,
          // too. Then mark the sequence as ended.
          rtm->skip_current_fragmented_message = 0;
        }
        else {
          // Reassemble the message, then invoke handler.
          memmove(base_input_buffer + rtm->fragmented_message_length, ws_frame, payload_length);
          rtm->fragmented_message_length += payload_length;
          base_input_buffer[rtm->fragmented_message_length] = 0;

#if defined(RTM_LOGGING) && defined(RTM_HAS_FIO)
          if (rtm->is_verbose) {
            fprintf(stderr, "RECV: %.*s\n", (int)rtm->fragmented_message_length, base_input_buffer);
          }
#endif

          rtm_text_frame_handler(rtm, base_input_buffer, rtm->fragmented_message_length);
          return_code = RTM_OK;

          rtm->fragmented_message_length = 0;
        }
      }
      else if (frame_opcode == WS_TEXT || frame_opcode == WS_BINARY) {
        // Normal, non-fragmented frame.
        return_code = RTM_OK;

        char save = ws_frame[payload_length];
        ws_frame[payload_length] = 0; // be nice, null terminate

#if defined(RTM_LOGGING) && defined(RTM_HAS_FIO)
        if (rtm->is_verbose) {
          fprintf(stderr, "RECV: %.*s\n", (int)payload_length, ws_frame);
        }
#endif

        rtm_text_frame_handler(rtm, ws_frame, payload_length);
        ws_frame[payload_length] = save;
      }

      if (rtm->is_closed) {
        _rtm_io_close(rtm);
        return RTM_ERR_CLOSED;
      }
    } else {
      // unhandled opcode
      _rtm_log_error(rtm, RTM_ERR_PROTOCOL, "received unknown frame with opcode=%d", frame_opcode);
      return RTM_ERR_PROTOCOL;
    }
    rtm->input_length -= payload_length;
    ws_frame += payload_length;
  }

  /*
   * Discard the huge frame buffer if it isn't needed anymore
   */
  if (rtm->dynamic_input_buffer && !rtm->fragmented_message_length && return_code == RTM_OK && rtm->input_length < rtm->input_buffer_size) {
    if (rtm->input_length > 0) {
      memcpy(rtm->input_buffer, ws_frame, rtm->input_length);
    }

    rtm->free_fn(rtm, rtm->dynamic_input_buffer);
    rtm->dynamic_input_buffer = NULL;
    rtm->dynamic_input_buffer_size = 0;

    base_input_buffer = rtm->input_buffer;
    ws_frame = base_input_buffer;
  }

  /*
   * Move all remaining data to the start of the input buffer so that if we had a partial frame,
   * it will always be at the beginning of the buffer next time around, so we are guaranteed to have
   * memory space for a full frame
   */
  char *new_read_buffer = base_input_buffer + rtm->fragmented_message_length;
  if (rtm->input_length > 0 && ws_frame != new_read_buffer) {
    memmove(new_read_buffer, ws_frame, rtm->input_length);
  }
  return return_code;
}

rtm_status _rtm_fill_input_buffer(rtm_client_t *rtm) {
  char *base_input_buffer;
  size_t base_input_buffer_size;
  if (rtm->dynamic_input_buffer) {
    // Dynamically allocated buffer for large data bursts
    base_input_buffer = rtm->dynamic_input_buffer;
    base_input_buffer_size = rtm->dynamic_input_buffer_size;
  }
  else {
    // Base buffer used normally
    base_input_buffer = rtm->input_buffer;
    base_input_buffer_size = rtm->input_buffer_size;
  }

  char *read_buffer = base_input_buffer + rtm->fragmented_message_length;
  ssize_t to_read = base_input_buffer_size - rtm->input_length - rtm->fragmented_message_length;

  if (to_read > 0) {
    ssize_t bytes_read = _rtm_io_read(rtm, read_buffer + rtm->input_length, (size_t) to_read, NO);

    if (bytes_read <= 0) {
      if (errno == EAGAIN) {
        // No data yet
        return RTM_WOULD_BLOCK;
      }

      return RTM_ERR_READ;
    }

    rtm->input_length += bytes_read;
  }

  return RTM_OK;
}


#if defined(RTM_TEST_ENV)
rtm_status _rtm_test_parse_endpoint(
    rtm_client_t *rtm, const char *endpoint, enum rtm_url_scheme_t schemes, char *hostname_out,
    char *port_out, char *path_out, unsigned *use_tls_out) {
  return _rtm_parse_endpoint(rtm, endpoint, schemes, hostname_out, port_out, path_out, use_tls_out);
}

rtm_status _rtm_test_prepare_path(rtm_client_t *rtm, char *path, const char *appkey) {
  return _rtm_prepare_path(rtm, path, appkey);
}
#endif<|MERGE_RESOLUTION|>--- conflicted
+++ resolved
@@ -100,11 +100,8 @@
   rtm->connect_timeout = 5;
 #ifdef RTM_LOGGING
   rtm->error_logger = rtm_default_error_logger;
-<<<<<<< HEAD
+#endif
   rtm->malloc_fn = _rtm_nop_malloc;
-=======
-#endif
->>>>>>> 338871d2
 
   size_t available_memory_for_buffers = memory_size - sizeof(rtm_client_t) - _RTM_WS_PRE_BUFFER;
   size_t buffer_size = available_memory_for_buffers / 2;
@@ -1586,20 +1583,6 @@
       payload_length = frame_payload_length;
       header_length = _RTM_INBOUND_HEADER_SIZE_SMALL;
     } else if (frame_payload_length == 126) { // 126 -> 16 bit size
-<<<<<<< HEAD
-      if (rtm->input_length < _RTM_INBOUND_HEADER_SIZE_NORMAL) {
-        return_code = RTM_WOULD_BLOCK;
-        break;
-      }
-      payload_length = be16toh(*(uint16_t *) (&ws_frame[2]));
-      header_length = _RTM_INBOUND_HEADER_SIZE_NORMAL;
-    } else { // 127 -> 64 bit size
-      if (rtm->input_length < _RTM_INBOUND_HEADER_SIZE_LARGE) {
-        return_code = RTM_WOULD_BLOCK;
-        break;
-      }
-      payload_length = (size_t)be64toh(*(uint64_t *) (&ws_frame[2]));
-=======
       if (rtm->input_length < _RTM_INBOUND_HEADER_SIZE_NORMAL)
         return RTM_WOULD_BLOCK;
       // Note: memcpy() used because we cannot rely on proper alignment
@@ -1617,11 +1600,10 @@
       if(payload_encoded > SIZE_MAX) {
         // FIXME Handle this case gracefully
         _rtm_log_error(rtm, RTM_ERR_OOM, "Received message larger than this system can handle");
-        return_code = RTM_ERR_OOM;
-        goto ws_error;
+        rtm_close(rtm);
+        return RTM_ERR_OOM;
       }
       payload_length = (size_t)payload_encoded;
->>>>>>> 338871d2
       header_length = _RTM_INBOUND_HEADER_SIZE_LARGE;
     }
 
